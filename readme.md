# Now Playing API

This is a simple API that's intended to be used with Cloudflare Workers. It provides a way to fetch the currently/recently played song of an arbitrary user from either Apple Music or Spotify, depending on which service is currently playing music. There's only one endpoint, `/`, which returns the currently playing song in JSON format.

This API is used by [my personal webpage.](https://tomhcy.com)

## Response Format

On success, the API will return a JSON object with the following structure:
```json
{
  "success": true,
  "source": "Apple Music",
  "timeStamp": "2025-07-07T04:56:04.848Z",
  "isPlaying": false,
  "duration": 180000, // Duration in milliseconds
  "title": "Love Is Everywhere",
  "artist": "Magdalena Bay",
  "album": "Imaginal Disk",
  "albumImageUrl": "https://is1-ssl.mzstatic.com/image/thumb/Music221/v4/8f/e3/6c/8fe36c7a-d280-2d0e-8e67-4ee0fd4523cd/810090095448.png/500x500bb.jpg",
  "songUrl": "https://music.apple.com/us/album/love-is-everywhere/1751414757?i=1751414768"
}
```

If there is an error, the API will return a JSON object with the following structure:
```json
{
  "success": false,
  "isPlaying": false,
  "error": "Error Message"
}
```

## Environment Variables

Change the `.TEMPLATE.vars` file to `.dev.vars` and fill in the required variables:

```
SPOTIFY_CLIENT_ID=
SPOTIFY_CLIENT_SECRET=
SPOTIFY_REFRESH_TOKEN=
APPLE_TEAM_ID=
APPLE_KEY_ID=
APPLE_PRIVATE_KEY=
APPLE_MUSIC_USER_TOKEN=
```

## How to Adapt This for Your Own Use

### Spotify

You need three tokens to get Spotify's currently playing song:

1. **Client ID**: application's unique identifier.
2. **Client Secret**: secret key used to authenticate your application.
3. **Authorization Code**: token that allows you to access the Spotify API (lasts for an hour).

First two is quite easy to obtain, with the [Spotify Developer Dashboard](https://developer.spotify.com/dashboard/applications). The authorization code is a bit more complicated, it only lasts for an hour and requires user authentication via OAuth. Once you have the token, you can make requests to the `/me/player/currently-playing` endpoint to get the current track information.

I would not be on my computer every hour to refresh the token, so I need another solution: **Refresh Token**. This token can be used to obtain a new access token without requiring user authentication again. But to get that token requires some hoops to jump through:

1. Make up a callback URL and authorize that URL on the Spotify Developer Dashboard. (I used this domain, since I know there's no `/callback` endppoint).
2. Fake a request to Spotify's authorization endpoint: `https://accounts.spotify.com/authorize?response_type=code&client_id=CLIENT_ID&scope=user-read-currently-playing%20user-read-recently-played&redirect_uri=CALLBACK_URL`
3. This will redirect you to the callback URL with a `code` parameter in the query, that is the authorization code.
4. Make the following request to get the actual Token:
```sh
curl -d client_id=YOUR_CLIENT_ID
     -d client_secret=YOUR_CLIENT_SECRET
     -d grant_type=authorization_code
     -d code=CODE_FROM_URL
     -d redirect_uri=https://yourdomain.com/callback
     https://accounts.spotify.com/api/token
```

### Apple Music

Apple Music's API is quite different. Unlike Spotify, **you have to pay for an Apple Developer Account** to use the MusicKit API. But once you have that it is quite easy to use. You'll need:

1. **Team ID**: your Apple Developer Team ID.
2. **Key ID**: the identifier of the key you created in the Apple Developer Portal.
3. **Private Key**: the private key you downloaded when you created the key in the Apple Developer Portal, it's a `.p8` file.
<<<<<<< HEAD
4. **Music User Token**: a token that represents the user, you can get this by authenticating the user with MusicKit JS or iOS SDK. I made a static website that does it.
=======
4. **Music User Token**: a token that represents the user, you can get this by authenticating the user with MusicKit JS or iOS SDK. I made [a static website that does it](src/apple_auth.html). 

Steps to get those: 
>>>>>>> 707e4620

1. Create a Media ID: In the sidebar, select Identifiers and click the (+) button to add a new one. Choose Media IDs from the list and click Continue.
2. Create a Private Key for MusicKit: Under Media Services, check the box for MusicKit.
3. Download Your Key and Save Your IDs: It's a `.p8` file, and you will need to save the Key ID and Team ID from the Apple Developer Portal.

### Cloudflare Workers

#### KV-Cache
This API uses two KV namespaces: `RESULT_CACHE` and `APPLE_STATE_CACHE`. These are used to cache the results of the API calls to speed things up and determine if Apple Music is playing or recently played.

```sh
npx wrangler kv namespace create "RESULT_CACHE"
npx wrangler kv namespace create "APPLE_STATE_CACHE"
```

#### Secrets

Once you have those tokens in `.dev.vars`, and you test your API calls, you can deploy your application using Cloudflare Workers. You'll need to put those tokens as secrets in your Cloudflare Workers environment.

```sh
npx wrangler secret put SPOTIFY_CLIENT_ID
npx wrangler secret put SPOTIFY_CLIENT_SECRET
npx wrangler secret put SPOTIFY_REFRESH_TOKEN
npx wrangler secret put APPLE_TEAM_ID
npx wrangler secret put APPLE_KEY_ID
npx wrangler secret put APPLE_PRIVATE_KEY
npx wrangler secret put APPLE_MUSIC_USER_TOKEN
```

#### Deploying
Once you have everything set up, you can deploy your application using the following command:

```sh
npx wrangler deploy
```

Now your API should be live and accessible at the URL provided by Cloudflare Workers.

## Roadmap

- [ ] Add support for more music services (If I use ever use them)
- [ ] Add tests<|MERGE_RESOLUTION|>--- conflicted
+++ resolved
@@ -79,13 +79,9 @@
 1. **Team ID**: your Apple Developer Team ID.
 2. **Key ID**: the identifier of the key you created in the Apple Developer Portal.
 3. **Private Key**: the private key you downloaded when you created the key in the Apple Developer Portal, it's a `.p8` file.
-<<<<<<< HEAD
-4. **Music User Token**: a token that represents the user, you can get this by authenticating the user with MusicKit JS or iOS SDK. I made a static website that does it.
-=======
 4. **Music User Token**: a token that represents the user, you can get this by authenticating the user with MusicKit JS or iOS SDK. I made [a static website that does it](src/apple_auth.html). 
 
-Steps to get those: 
->>>>>>> 707e4620
+Steps to get those token: 
 
 1. Create a Media ID: In the sidebar, select Identifiers and click the (+) button to add a new one. Choose Media IDs from the list and click Continue.
 2. Create a Private Key for MusicKit: Under Media Services, check the box for MusicKit.
